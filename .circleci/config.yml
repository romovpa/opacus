version: 2.1

# -------------------------------------------------------------------------------------
# Commands
# -------------------------------------------------------------------------------------

commands:

  py_3_7_setup:
    description: "Install and switch to Python 3.7.10; also install pip and pytest."
    steps:
      - run:
          name: "Setup Python v3.7.10 environment"
          command: |
            cd /opt/circleci/.pyenv && git pull && cd -
            pyenv install -s 3.7.10
            pyenv global 3.7.10
            pyenv local 3.7.10
            pyenv versions
            echo "In venv: $(pyenv local) - $(python -V), $(pip -V)"
            sudo "$(which python)" -m pip install --upgrade pip
            sudo "$(which python)" -m pip install pytest

  update_gpg_key:
    description: "Temp fix due to CircleCI image being old and requiring manual GPG key updates to Ubuntu, Nvidia, Heroku"
    steps:
      - run:
          name: "Update GPG keys"
          command: |
            wget -q -O - https://dl-ssl.google.com/linux/linux_signing_key.pub | sudo apt-key add -
            curl -s -L https://nvidia.github.io/nvidia-docker/gpgkey | sudo apt-key add -
            distribution=$(. /etc/os-release;echo $ID$VERSION_ID)
            curl -s -L https://nvidia.github.io/nvidia-docker/$distribution/nvidia-docker.list | sudo tee /etc/apt/sources.list.d/nvidia-docker.list
            sudo apt-get update
            curl https://cli-assets.heroku.com/apt/release.key | sudo apt-key add -

  run_nvidia_smi:
    description: "Prints GPU capabilities from nvidia-smi"
    steps:
      - run:
          name: "Run Nvidia-SMI"
          command: |
            nvidia-smi

  pip_dev_install:
    description: "Install dependencies via pip, including extra deps. Also supports more options, such as building on top of PyTorch nightly."
    parameters:
      args:
        type: string
        default: ""
    steps:
      - run:
          name: "Install dependencies via pip"
          command: ./scripts/install_via_pip.sh -v 1.8.1 << parameters.args >>

  lint_flake8:
    description: "Lint with flake8"
    steps:
      - run:
          name: "Lint with flake8"
          command: flake8 --config ./.circleci/flake8_config.ini

  lint_black:
    description: "Lint with black"
    steps:
      - run:
          name: "Lint with black"
          command: black --check --diff --color .

  isort:
    description: "Check import order with isort"
    steps:
      - run:
          name: "Check import order with isort"
          command: isort -v -l 88 -o opacus --lines-after-imports 2 -m 3 --trailing-comma --check-only .

  mypy_check:
    description: "Static type checking with mypy"
    steps:
      - run:
          name: "Mypy checks"
          command: ./scripts/run_mypy.sh

  configure_docusaurus_bot:
    description: "Configure Docusaurus GitHub bot"
    steps:
      - run:
          name: "Configure Docusaurus GitHub bot"
          command: |
              git config --global user.email "docusaurus-bot@users.noreply.github.com"
              git config --global user.name "Opacus website deployment script"
              echo "machine github.com login docusaurus-bot password $DOCUSAURUS_GITHUB_TOKEN" > ~/.netrc

  deploy_site:
    description: "Deploy website to GitHub Pages"
    steps:
      - run:
          name: "Deploy website to GitHub Pages"
            # TODO: make the installation above conditional on there being relevant changes (no need to install if there are none)
          command: |
              mkdir -p website/static/.circleci && cp -a .circleci/. website/static/.circleci/.
              cd website
              ./scripts/build_website.sh -b
              GIT_USER=docusaurus-bot yarn run publish-gh-pages


  unit_tests:
    description: "Run unit tests"
    steps:
      - run:
          name: "Unit tests"
          no_output_timeout: 1h
          command: |
            mkdir unittest-reports
            python -m pytest --junitxml=unittest-reports/junit.xml

      - store_test_results:
          path: unittest-reports
      - store_artifacts:
          path: unittest-reports


  mnist_integration_test:
    description: "Runs MNIST example end to end"
    parameters:
      device:
        default: "cpu"
        type: string
    steps:
      - run:
          name: MNIST example
          command: |
            mkdir -p runs/mnist/data
            mkdir -p runs/mnist/test-reports
            echo "Using $(python -V) ($(which python))"
            echo "Using $(pip -V) ($(which pip))"
<<<<<<< HEAD
            python examples/mnist.py --lr 0.25 --sigma 0.7 -c 1.5 --batch-size 32 --epochs 1 --data-root runs/mnist/data --n-runs 1 --device <<parameters.device>>
=======
            python examples/mnist.py --lr 0.25 --sigma 0.7 -c 1.5 --sample-rate 0.004 --epochs 1 --data-root runs/mnist/data --n-runs 1 --device <<parameters.device>>
            python -c "import torch; accuracy = torch.load('run_results_SampleConvNet_0.25_0.7_1.5_0.004_1.pt'); exit(0) if (accuracy[0]>0.78 and accuracy[0]<0.95) else exit(1)"
>>>>>>> 28714cae
          when: always
      - store_test_results:
          path: runs/mnist/test-reports
      - store_artifacts:
          path: runs/mnist/test-reports

  cifar10_integration_test:
    description: "Runs CIFAR10 example end to end"
    parameters:
      device:
        default: "cpu"
        type: string
    steps:
      - run:
          name: CIFAR10 example
          command: |
            mkdir -p runs/cifar10/data
            mkdir -p runs/cifar10/logs
            mkdir -p runs/cifar10/test-reports
            echo "Using $(python -V) ($(which python))"
            echo "Using $(pip -V) ($(which pip))"
            pip install tensorboard
            python examples/cifar10.py --lr 0.1 --sigma 1.5 -c 10 --sample-rate 0.04 --epochs 10 --data-root runs/cifar10/data --log-dir runs/cifar10/logs --device <<parameters.device>>
            python -c "import torch; model = torch.load('model_best.pth.tar'); exit(0) if (model['best_acc1']>0.4 and model['best_acc1']<0.49) else exit(1)"
          when: always
      - store_test_results:
          path: runs/cifar10/test-reports
      - store_artifacts:
          path: runs/cifar10/test-reports

  dcgan_integration_test:
    description: "Runs dcgan example end to end"
    parameters:
      device:
        default: "cpu"
        type: string
    steps:
      - run:
          name: dcgan example
          command: |
            mkdir -p runs/dcgan/data
            mkdir -p runs/dcgan/test-reports
            echo "Using $(python -V) ($(which python))"
            echo "Using $(pip -V) ($(which pip))"
            python examples/dcgan.py --lr 2e-4 --sigma 0.7 -c 1.5 --batch-size 32 --epochs 1 --data-root runs/dcgan/data --device <<parameters.device>>
          when: always
      - store_test_results:
          path: runs/dcgan/test-reports
      - store_artifacts:
          path: runs/dcgan/test-reports

  imdb_integration_test:
    description: "Runs imdb example end to end"
    parameters:
      device:
        default: "cpu"
        type: string
    steps:
      - run:
          name: imdb example
          command: |
            mkdir -p runs/imdb/data
            mkdir -p runs/imdb/test-reports
            echo "Using $(python -V) ($(which python))"
            echo "Using $(pip -V) ($(which pip))"
            pip install --user datasets transformers
<<<<<<< HEAD
            python examples/imdb.py --lr 0.02 --sigma 0.56 -c 1.0 --batch-size 8 --max-sequence-length 256 --epochs 1 --data-root runs/imdb/data --device <<parameters.device>>
=======
            python examples/imdb.py --lr 0.02 --sigma 0.56 -c 1.0 --sample-rate 0.00256 --max-sequence-length 256 --epochs 1 --data-root runs/imdb/data --device <<parameters.device>>
            python -c "import torch; accuracy = torch.load('run_results_imdb_classification.pt'); exit(0) if (accuracy>0.54 and accuracy<0.66) else exit(1)"
>>>>>>> 28714cae
          when: always
      - store_test_results:
          path: runs/imdb/test-reports
      - store_artifacts:
          path: runs/imdb/test-reports

  charlstm_integration_test:
    description: "Runs charlstm example end to end"
    parameters:
      device:
        default: "cpu"
        type: string
    steps:
      - run:
          name: charlstm example
          command: |
            mkdir -p runs/charlstm/data
            wget https://download.pytorch.org/tutorial/data.zip -O runs/charlstm/data/data.zip
            unzip runs/charlstm/data/data.zip -d runs/charlstm/data
            rm runs/charlstm/data/data.zip
            mkdir -p runs/charlstm/test-reports
            echo "Using $(python -V) ($(which python))"
            echo "Using $(pip -V) ($(which pip))"
            pip install scikit-learn
<<<<<<< HEAD
            python examples/char-lstm-classification.py --epochs=20 --learning-rate=2.0 --hidden-size=128 --delta=8e-5 --batch-size 400 --n-lstm-layers=1 --sigma=1.0 --max-per-sample-grad-norm=1.5 --data-root="runs/charlstm/data/data/names/" --device=<<parameters.device>> --test-every 5
=======
            python examples/char-lstm-classification.py --epochs=20 --learning-rate=2.0 --hidden-size=128 --delta=8e-5 --sample-rate=0.05 --n-layers=1 --sigma=1.0 --max-per-sample-grad-norm=1.5 --data-root="runs/charlstm/data/data/names/" --device=<<parameters.device>> --test-every 5
            python -c "import torch; accuracy = torch.load('run_results_chr_lstm_classification.pt'); exit(0) if (accuracy>0.60 and accuracy<0.74) else exit(1)"
>>>>>>> 28714cae
          when: always
      - store_test_results:
          path: runs/charlstm/test-reports
      - store_artifacts:
          path: runs/charlstm/test-reports

# -------------------------------------------------------------------------------------
# Jobs
# -------------------------------------------------------------------------------------

jobs:

  lint_py37_torch_release:
    docker:
      - image: cimg/python:3.7
    steps:
      - checkout
      - pip_dev_install
      - lint_flake8
      - lint_black
      - isort
      # - mypy_check  TODO re-enable

  unittest_py37_torch_release:
    docker:
      - image: cimg/python:3.7
    steps:
      - checkout
      - pip_dev_install
      - unit_tests

  unittest_py38_torch_release:
    docker:
      - image: cimg/python:3.8
    steps:
      - checkout
      - pip_dev_install
      - unit_tests

  unittest_py39_torch_release:
    docker:
      - image: cimg/python:3.9
    steps:
      - checkout
      - pip_dev_install
      - unit_tests

  unittest_py39_torch_nightly:
    docker:
      - image: cimg/python:3.9
    steps:
      - checkout
      - pip_dev_install:
          args: "-n"
      - unit_tests

  integrationtest_py37_torch_release_cpu:
    docker:
      - image: cimg/python:3.7
    steps:
      - checkout
      - pip_dev_install
      - mnist_integration_test:
          device: "cpu"

  integrationtest_py37_torch_release_cuda:
    machine:
      resource_class: gpu.nvidia.small.multi
      image: ubuntu-1604-cuda-11.1:202012-01
    steps:
      - update_gpg_key
      - checkout
      - py_3_7_setup
      - pip_dev_install
      - run_nvidia_smi
      - mnist_integration_test:
          device: "cuda"
      - cifar10_integration_test:
          device: "cuda"
      - imdb_integration_test:
          device: "cuda"
      - charlstm_integration_test:
          device: "cuda"
      - dcgan_integration_test:
          device: "cuda"

  unittest_multi_gpu:
    machine:
      resource_class: gpu.nvidia.medium.multi
      image: ubuntu-1604-cuda-11.1:202012-01
    steps:
      - update_gpg_key
      - checkout
      - py_3_7_setup
      - pip_dev_install
      - run_nvidia_smi
      - run:
          name: "Unit test multi_gpu"
          no_output_timeout: 1h
          command: |
            mkdir unittest-multigpu-reports
            python -m unittest opacus.tests.multigpu_gradcheck.GradientComputationTest.test_gradient_correct


  auto_deploy_site:
    docker:
      - image: cimg/python:3.9-node
    steps:
      - run: node --version
      - run: yarn --version
      - checkout
      - pip_dev_install:
          args: "-n -d"
      - configure_docusaurus_bot
      - deploy_site


aliases:

  - &exclude_ghpages
    branches:
      ignore:
        - gh-pages

# -------------------------------------------------------------------------------------
# Workflows
# -------------------------------------------------------------------------------------

workflows:
  commit:
    jobs:
      - lint_py37_torch_release:
          filters: *exclude_ghpages
      - unittest_py37_torch_release:
          filters: *exclude_ghpages
      - unittest_py38_torch_release:
          filters: *exclude_ghpages
      - unittest_py39_torch_release:
          filters: *exclude_ghpages
      - unittest_py39_torch_nightly:
          filters: *exclude_ghpages
      - unittest_multi_gpu:
          filters: *exclude_ghpages
      - integrationtest_py37_torch_release_cpu:
          filters: *exclude_ghpages
      - integrationtest_py37_torch_release_cuda:
          filters: *exclude_ghpages

  nightly:
    triggers:
      - schedule:
          cron: "0 0 * * *"
          filters:
            branches:
              only:
                - main
    jobs:
      - unittest_py39_torch_nightly:
          filters: *exclude_ghpages
      - integrationtest_py37_torch_release_cpu:
          filters: *exclude_ghpages
      - integrationtest_py37_torch_release_cuda:
          filters: *exclude_ghpages

  website_deployment:
    jobs:
      - auto_deploy_site:
          filters:
            branches:
              only:
                - main<|MERGE_RESOLUTION|>--- conflicted
+++ resolved
@@ -134,12 +134,8 @@
             mkdir -p runs/mnist/test-reports
             echo "Using $(python -V) ($(which python))"
             echo "Using $(pip -V) ($(which pip))"
-<<<<<<< HEAD
             python examples/mnist.py --lr 0.25 --sigma 0.7 -c 1.5 --batch-size 32 --epochs 1 --data-root runs/mnist/data --n-runs 1 --device <<parameters.device>>
-=======
-            python examples/mnist.py --lr 0.25 --sigma 0.7 -c 1.5 --sample-rate 0.004 --epochs 1 --data-root runs/mnist/data --n-runs 1 --device <<parameters.device>>
             python -c "import torch; accuracy = torch.load('run_results_SampleConvNet_0.25_0.7_1.5_0.004_1.pt'); exit(0) if (accuracy[0]>0.78 and accuracy[0]<0.95) else exit(1)"
->>>>>>> 28714cae
           when: always
       - store_test_results:
           path: runs/mnist/test-reports
@@ -206,12 +202,8 @@
             echo "Using $(python -V) ($(which python))"
             echo "Using $(pip -V) ($(which pip))"
             pip install --user datasets transformers
-<<<<<<< HEAD
             python examples/imdb.py --lr 0.02 --sigma 0.56 -c 1.0 --batch-size 8 --max-sequence-length 256 --epochs 1 --data-root runs/imdb/data --device <<parameters.device>>
-=======
-            python examples/imdb.py --lr 0.02 --sigma 0.56 -c 1.0 --sample-rate 0.00256 --max-sequence-length 256 --epochs 1 --data-root runs/imdb/data --device <<parameters.device>>
             python -c "import torch; accuracy = torch.load('run_results_imdb_classification.pt'); exit(0) if (accuracy>0.54 and accuracy<0.66) else exit(1)"
->>>>>>> 28714cae
           when: always
       - store_test_results:
           path: runs/imdb/test-reports
@@ -236,12 +228,8 @@
             echo "Using $(python -V) ($(which python))"
             echo "Using $(pip -V) ($(which pip))"
             pip install scikit-learn
-<<<<<<< HEAD
             python examples/char-lstm-classification.py --epochs=20 --learning-rate=2.0 --hidden-size=128 --delta=8e-5 --batch-size 400 --n-lstm-layers=1 --sigma=1.0 --max-per-sample-grad-norm=1.5 --data-root="runs/charlstm/data/data/names/" --device=<<parameters.device>> --test-every 5
-=======
-            python examples/char-lstm-classification.py --epochs=20 --learning-rate=2.0 --hidden-size=128 --delta=8e-5 --sample-rate=0.05 --n-layers=1 --sigma=1.0 --max-per-sample-grad-norm=1.5 --data-root="runs/charlstm/data/data/names/" --device=<<parameters.device>> --test-every 5
             python -c "import torch; accuracy = torch.load('run_results_chr_lstm_classification.pt'); exit(0) if (accuracy>0.60 and accuracy<0.74) else exit(1)"
->>>>>>> 28714cae
           when: always
       - store_test_results:
           path: runs/charlstm/test-reports
