#!/usr/bin/env python3
# Copyright (c) Facebook, Inc. and its affiliates. All Rights Reserved
import unittest
from typing import Optional, OrderedDict

import hypothesis.strategies as st
import torch
import torch.nn as nn
import torch.nn.functional as F
from hypothesis import given, settings
from opacus import PrivacyEngine
from opacus.validators.errors import UnsupportedModuleError
from torch.utils.data import DataLoader
from torchvision import models, transforms
from torchvision.datasets import FakeData


class SampleConvNet(nn.Module):
    def __init__(self):
        super().__init__()
        self.conv1 = nn.Conv2d(1, 16, 8, 3)
        self.gnorm1 = nn.GroupNorm(4, 16)
        self.conv2 = nn.Conv1d(16, 32, 3, 1)
        self.lnorm1 = nn.LayerNorm((32, 23))
        self.conv3 = nn.Conv1d(32, 32, 3, 1, bias=False)
        self.instnorm1 = nn.InstanceNorm1d(32, affine=True)
        self.convf = nn.Conv1d(32, 32, 1, 1)
        for p in self.convf.parameters():
            p.requires_grad = False
        self.fc1 = nn.Linear(21, 17)
        self.lnorm2 = nn.LayerNorm(17)
        self.fc2 = nn.Linear(32 * 17, 10)

        for layer in (self.gnorm1, self.lnorm1, self.lnorm2, self.instnorm1):
            nn.init.uniform_(layer.weight)
            nn.init.uniform_(layer.bias)

    def forward(self, x):
        # x of shape [B, 1, 28, 28]
        x = self.conv1(x)  # -> [B, 16, 10, 10]
        x = self.gnorm1(x)  # -> [B, 16, 10, 10]
        x = F.relu(x)  # -> [B, 16, 10, 10]
        x = F.max_pool2d(x, 2, 2)  # -> [B, 16, 5, 5]
        x = x.view(x.shape[0], x.shape[1], x.shape[2] * x.shape[3])  # -> [B, 16, 25]
        x = self.conv2(x)  # -> [B, 32, 23]
        x = self.lnorm1(x)  # -> [B, 32, 23]
        x = F.relu(x)  # -> [B, 32, 23]
        x = self.conv3(x)  # -> [B, 32, 21]
        x = self.instnorm1(x)  # -> [B, 32, 21]
        x = self.convf(x)  # -> [B, 32, 21]
        x = self.fc1(x)  # -> [B, 32, 17]
        x = self.lnorm2(x)  # -> [B, 32, 17]
        x = x.view(-1, x.shape[-2] * x.shape[-1])  # -> [B, 32 * 17]
        x = self.fc2(x)  # -> [B, 10]
        return x

    def name(self):
        return "SampleConvNet"


class PrivacyEngine_test(unittest.TestCase):
    @classmethod
    def setUpClass(cls):
        cls.DATA_SIZE = 512
        cls.BATCH_SIZE = 64
        cls.SAMPLE_RATE = cls.BATCH_SIZE / cls.DATA_SIZE
        cls.LR = 0.5
        cls.ALPHAS = [1 + x / 10.0 for x in range(1, 100, 10)]
        cls.criterion = nn.CrossEntropyLoss()

    def setUp(self):
        torch.manual_seed(42)

    def _init_data(self):
        ds = FakeData(
            size=self.DATA_SIZE,
            image_size=(1, 35, 35),
            num_classes=10,
            transform=transforms.Compose(
                [transforms.ToTensor(), transforms.Normalize((0.1307,), (0.3081,))]
            ),
        )
        dl = DataLoader(ds, batch_size=self.BATCH_SIZE)

        return dl, ds

    def _init_vanilla_training(
        self,
        state_dict: Optional[OrderedDict[str, torch.Tensor]] = None,
    ):
        model = SampleConvNet()
        optimizer = torch.optim.SGD(model.parameters(), lr=self.LR, momentum=0)
        if state_dict:
            model.load_state_dict(state_dict)
        dl, _ = self._init_data()
        return model, optimizer, dl

    def _init_private_training(
        self,
        state_dict: Optional[OrderedDict[str, torch.Tensor]] = None,
        secure_mode: bool = False,
        noise_multiplier: float = 1.0,
        max_grad_norm: float = 1.0,
        poisson_sampling: bool = True,
        try_fix_incompatible_modules: bool = False,
    ):
        model = SampleConvNet()
        optimizer = torch.optim.SGD(model.parameters(), lr=self.LR, momentum=0)

        if state_dict:
            model.load_state_dict(state_dict)

        dl, _ = self._init_data()

        privacy_engine = PrivacyEngine(secure_mode=secure_mode)
        model, optimizer, poisson_dl = privacy_engine.make_private(
            module=model,
            optimizer=optimizer,
            data_loader=dl,
            noise_multiplier=noise_multiplier,
            max_grad_norm=max_grad_norm,
            poisson_sampling=poisson_sampling,
            try_fix_incompatible_modules=try_fix_incompatible_modules,
        )

        return model, optimizer, dl, privacy_engine

    def _train_steps(
        self,
        model: nn.Module,
        optimizer: Optional[torch.optim.Optimizer],
        dl: DataLoader,
        max_steps: Optional[int] = None,
    ):

        steps = 0
        for x, y in dl:
            if optimizer:
                optimizer.zero_grad()
            logits = model(x)
            loss = self.criterion(logits, y)
            loss.backward()
            if optimizer:
                optimizer.step()

            steps += 1
            if max_steps and steps >= max_steps:
                break

    def test_basic(self):
        model, optimizer, dl, _ = self._init_private_training(
            noise_multiplier=1.0,
            max_grad_norm=1.0,
            poisson_sampling=True,
        )
        self._train_steps(model, optimizer, dl)

    def _compare_to_vanilla(self, do_noise, do_clip, expected_match):
        torch.manual_seed(0)
        v_model, v_optimizer, v_dl = self._init_vanilla_training()
        self._train_steps(v_model, v_optimizer, v_dl, max_steps=1)
        vanilla_params = [
            (name, p) for name, p in v_model.named_parameters() if p.requires_grad
        ]

        torch.manual_seed(0)
        p_model, p_optimizer, p_dl, _ = self._init_private_training(
            poisson_sampling=False,
            noise_multiplier=1.0 if do_noise else 0.0,
            max_grad_norm=1.0 if do_clip else 9999.0,
        )
        self._train_steps(p_model, p_optimizer, p_dl, max_steps=1)
        private_params = [p for p in p_model.parameters() if p.requires_grad]

        for (name, vp), pp in zip(vanilla_params, private_params):
            self.assertEqual(
                torch.allclose(vp, pp, atol=1e-8, rtol=1e-3),
                expected_match,
                f"Unexpected private/vanilla weight match ({name})"
                f"Should be: {expected_match}",
            )
            self.assertEqual(
                torch.allclose(vp.grad, pp.grad, atol=1e-8, rtol=1e-3),
                expected_match,
                f"Unexpected private/vanilla gradient match ({name})"
                f"Should be: {expected_match}",
            )

    def _compare_to_vanilla_accumulated(self, do_noise, do_clip, expected_match):
        torch.manual_seed(0)
        v_model, v_optimizer, v_dl = self._init_vanilla_training()
        self._train_steps(v_model, v_optimizer, v_dl, max_steps=4)
        v_optimizer.step()
        vanilla_params = [
            (name, p) for name, p in v_model.named_parameters() if p.requires_grad
        ]

        torch.manual_seed(0)
        p_model, p_optimizer, p_dl, _ = self._init_private_training(
            poisson_sampling=False,
            noise_multiplier=1.0 if do_noise else 0.0,
            max_grad_norm=1.0 if do_clip else 9999.0,
        )
        self._train_steps(p_model, p_optimizer, p_dl, max_steps=4)
        p_optimizer.step()
        private_params = [p for p in p_model.parameters() if p.requires_grad]

        for (name, vp), pp in zip(vanilla_params, private_params):
            self.assertEqual(
                torch.allclose(vp, pp, atol=1e-8, rtol=1e-3),
                expected_match,
                f"Unexpected private/vanilla weight match ({name})"
                f"Should be: {expected_match}",
            )
            self.assertEqual(
                torch.allclose(vp.grad, pp.grad, atol=1e-8, rtol=1e-3),
                expected_match,
                f"Unexpected private/vanilla gradient match ({name})"
                f"Should be: {expected_match}",
            )

    def test_compare_to_vanilla(self):
        """
        Compare gradients and updated weights with vanilla model initialized
        with the same seed
        """
        for do_noise in (False, True):
            for do_clip in (False, True):
                with self.subTest(do_noise=do_noise, do_clip=do_clip):
                    self._compare_to_vanilla(
                        do_noise=do_noise,
                        do_clip=do_clip,
                        expected_match=not (do_noise or do_clip),
                    )

    def test_compare_to_vanilla_accumulated(self):
        """
        Compare gradients and updated weights with vanilla model initialized
        with the same seed
        """
        for do_noise in (False, True):
            for do_clip in (False, True):
                with self.subTest(do_noise=do_noise, do_clip=do_clip):
                    self._compare_to_vanilla(
                        do_noise=do_noise,
                        do_clip=do_clip,
                        expected_match=not (do_noise or do_clip),
                    )

    def test_sample_grad_aggregation(self):
        """
        Check if final gradient is indeed an aggregation over per-sample gradients
        """
        model, optimizer, dl, _ = self._init_private_training(
            noise_multiplier=0.0,
            max_grad_norm=99999.0,
        )
        self._train_steps(model, optimizer, dl, max_steps=1)

        for p_name, p in model.named_parameters():
            if not p.requires_grad:
                continue

            summed_grad = p.grad_sample.sum(dim=0) / self.BATCH_SIZE
            self.assertTrue(
                torch.allclose(p.grad, summed_grad, atol=1e-8, rtol=1e-4),
                f"Per sample gradients don't sum up to the final grad value."
                f"Param: {p_name}",
            )

    def test_noise_changes_every_time(self):
        """
        Test that adding noise results in ever different model params.
        We disable clipping in this test by setting it to a very high threshold.
        """
        model, optimizer, dl, _ = self._init_private_training(poisson_sampling=False)
        self._train_steps(model, optimizer, dl, max_steps=1)
        first_run_params = (p for p in model.parameters() if p.requires_grad)

        model, optimizer, dl, _ = self._init_private_training(poisson_sampling=False)
        self._train_steps(model, optimizer, dl, max_steps=1)
        second_run_params = (p for p in model.parameters() if p.requires_grad)

        for p0, p1 in zip(first_run_params, second_run_params):
            self.assertFalse(torch.allclose(p0, p1))

    def test_model_validator(self):
        """
        Test that the privacy engine raises errors
        if there are unsupported modules
        """
        resnet = models.resnet18()
        optimizer = torch.optim.SGD(resnet.parameters(), lr=1.0)
        privacy_engine = PrivacyEngine()
        dl, _ = self._init_data()

        with self.assertRaises(UnsupportedModuleError):
            _, _, _ = privacy_engine.make_private(
                module=resnet,
                optimizer=optimizer,
                data_loader=dl,
                noise_multiplier=1.3,
                max_grad_norm=1,
            )

    def test_model_validator_after_fix(self):
        """
        Test that the privacy engine fixes unsupported modules
        and succeeds.
        """
        resnet = models.resnet18()
        optimizer = torch.optim.SGD(resnet.parameters(), lr=1.0)
        privacy_engine = PrivacyEngine()
        dl, _ = self._init_data()

        _, _, _ = privacy_engine.make_private(
            module=resnet,
            optimizer=optimizer,
            data_loader=dl,
            noise_multiplier=1.3,
            max_grad_norm=1,
            try_fix_incompatible_modules=True,
        )
        self.assertTrue(1, 1)

    def test_deterministic_run(self):
        """
        Tests that for 2 different models, secure seed can be fixed
        to produce same (deterministic) runs.
        """
        torch.manual_seed(0)
        m1, opt1, dl1, _ = self._init_private_training()
        self._train_steps(m1, opt1, dl1)
        params1 = [p for p in m1.parameters() if p.requires_grad]

        torch.manual_seed(0)
        m2, opt2, dl2, _ = self._init_private_training()
        self._train_steps(m2, opt2, dl2)
        params2 = [p for p in m2.parameters() if p.requires_grad]

        for p1, p2 in zip(params1, params2):
            self.assertTrue(
                torch.allclose(p1, p2),
                "Model parameters after deterministic run must match",
            )

<<<<<<< HEAD

=======
    @given(
        noise_multiplier=st.floats(0.5, 5.0),
        max_steps=st.integers(8, 10),
    )
    @settings(deadline=20000)
    def test_noise_level(self, noise_multiplier: float, max_steps: int):
        """
        Tests that the noise level is correctly set
        """
        # Initialize models with parameters to zero
        model, optimizer, dl, _ = self._init_private_training(
            noise_multiplier=noise_multiplier
        )
        for p in model.parameters():
            p.data.zero_()

        # Do max_steps steps of DP-SGD
        n_params = sum([p.numel() for p in model.parameters() if p.requires_grad])
        steps = 0
        for x, y in dl:
            optimizer.zero_grad()
            logits = model(x)
            loss = logits.view(logits.size(0), -1).sum(dim=1)
            # Gradient should be 0
            loss.backward(torch.zeros(logits.size(0)))

            optimizer.step()
            steps += 1

            if max_steps and steps >= max_steps:
                break

        # Noise should be equal to lr*sigma*sqrt(n_params * steps) / batch_size
        expected_norm = (
            steps
            * n_params
            * optimizer.noise_multiplier ** 2
            * self.LR ** 2
            / (optimizer.expected_batch_size ** 2)
        )
        real_norm = sum(
            [torch.sum(torch.pow(p.data, 2)) for p in model.parameters()]
        ).item()

        self.assertAlmostEqual(real_norm, expected_norm, delta=0.05 * expected_norm)

    @unittest.skip("Not yet implemented")
>>>>>>> c2499d96
    def test_raises_seed_set_on_secure_rng(self):
        """
        Tests that when a seed is set on a secure PrivacyEngine, we raise a ValueError
        """


        model, optimizer, dl, privacy_engine = self._init_private_training(secure_mode=True, noise_multiplier=1.3, max_grad_norm=1.0)

        with self.assertRaises(ValueError):
            privacy_engine.set_seed(20)

    @unittest.skip("Not yet implemented")
    def test_noise_changes_every_time_secure_rng(self):
        """
        Test that adding noise results in ever different model params.
        We disable clipping in this test by setting it to a very high threshold.
        """
        model, optimizer, dl = self.setUp_init_model(
            private=True,
            state_dict=self.original_model.state_dict(),
            secure_mode=True,
            noise_multiplier=1.3,
            max_grad_norm=999,
        )
        self.setUp_model_step(model, optimizer, dl)
        first_run_params = (p for p in model.parameters() if p.requires_grad)

        model, optimizer, dl = self.setUp_init_model(
            private=True,
            state_dict=self.original_model.state_dict(),
            secure_mode=True,
            noise_multiplier=1.3,
            max_grad_norm=999,
        )
        self.setUp_model_step(model, optimizer, dl)
        second_run_params = (p for p in model.parameters() if p.requires_grad)
        for p0, p1 in zip(first_run_params, second_run_params):
            self.assertFalse(torch.allclose(p0, p1))<|MERGE_RESOLUTION|>--- conflicted
+++ resolved
@@ -344,9 +344,6 @@
                 "Model parameters after deterministic run must match",
             )
 
-<<<<<<< HEAD
-
-=======
     @given(
         noise_multiplier=st.floats(0.5, 5.0),
         max_steps=st.integers(8, 10),
@@ -394,7 +391,6 @@
         self.assertAlmostEqual(real_norm, expected_norm, delta=0.05 * expected_norm)
 
     @unittest.skip("Not yet implemented")
->>>>>>> c2499d96
     def test_raises_seed_set_on_secure_rng(self):
         """
         Tests that when a seed is set on a secure PrivacyEngine, we raise a ValueError
